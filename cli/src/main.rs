mod error;

use structopt::StructOpt;
use std::fs::File;
use rustc_hex::{ToHex, FromHex};
use ethabi::param_type::{ParamType, Reader};
use ethabi::token::{Token, Tokenizer, StrictTokenizer, LenientTokenizer};
use ethabi::{encode, decode, Contract, Function, Event, Hash};
use itertools::Itertools;
use crate::error::Error;
use tiny_keccak::Keccak;

#[derive(StructOpt, Debug)]
/// Ethereum ABI coder.
///
/// Copyright 2016-2019 Parity Technologies (UK) Limited
enum Opt {
	/// Encode ABI call.
	Encode(Encode),
	/// Decode ABI call result.
	Decode(Decode),
}

#[derive(StructOpt, Debug)]
enum Encode {
	/// Load function from JSON ABI file.
	Function {
		abi_path: String,
		function_name_or_signature: String,
		#[structopt(short, number_of_values = 1)]
		params: Vec<String>,
		/// Allow short representation of input params.
		#[structopt(short, long)]
		lenient: bool,
	},
	/// Specify types of input params inline.
	Params {
		/// Pairs of types directly followed by params in the form:
		///
		/// -v <type1> <param1> -v <type2> <param2> ...
		#[structopt(short = "v", name = "type-or-param", number_of_values = 2)]
		params: Vec<String>,
		/// Allow short representation of input params.
		#[structopt(short, long)]
		lenient: bool,
	},
}

#[derive(StructOpt, Debug)]
enum Decode {
	/// Load function from JSON ABI file.
	Function {
		abi_path: String,
		function_name_or_signature: String,
		data: String,
	},
	/// Specify types of input params inline.
	Params {
		#[structopt(short, name = "type", number_of_values = 1)]
		types: Vec<String>,
		data: String,
	},
	/// Decode event log.
	Log {
		abi_path: String,
		event_name_or_signature: String,
		#[structopt(short = "l", name = "topic", number_of_values = 1)]
		topics: Vec<String>,
		data: String,
	},
}

fn main() -> Result<(), Box<dyn std::error::Error>> {
	println!("{}", execute(std::env::args())?);

	Ok(())
}

fn execute<I>(args: I) -> Result<String, Error>
where
	I: IntoIterator,
	I::Item: Into<std::ffi::OsString> + Clone
{
	let opt = Opt::from_iter(args);

	match opt {
		Opt::Encode(Encode::Function { abi_path, function_name_or_signature, params, lenient }) =>
			encode_input(&abi_path, &function_name_or_signature, &params, lenient),
		Opt::Encode(Encode::Params { params, lenient }) =>
			encode_params(&params, lenient),
		Opt::Decode(Decode::Function { abi_path, function_name_or_signature, data }) =>
			decode_call_output(&abi_path, &function_name_or_signature, &data),
		Opt::Decode(Decode::Params { types, data }) =>
			decode_params(&types, &data),
		Opt::Decode(Decode::Log { abi_path, event_name_or_signature, topics, data }) =>
			decode_log(&abi_path, &event_name_or_signature, &topics, &data),
	}
}

fn load_function(path: &str, name_or_signature: &str) -> Result<Function, Error> {
	let file = File::open(path)?;
	let contract = Contract::load(file)?;
	let params_start = name_or_signature.find('(');

	match params_start {
		// It's a signature
		Some(params_start) => {
			let name = &name_or_signature[..params_start];

			contract.functions_by_name(name)?.iter().find(|f| {
				f.signature() == name_or_signature
			}).cloned().ok_or(ErrorKind::InvalidFunctionSignature(name_or_signature.to_owned()).into())
		},

		// It's a name
		None => {
			let functions = contract.functions_by_name(name_or_signature)?;
			match functions.len() {
				0 => unreachable!(),
				1 => Ok(functions[0].clone()),
				_ => Err(ErrorKind::AmbiguousFunctionName(name_or_signature.to_owned()).into())
			}
		},
	}
}

fn load_event(path: &str, name_or_signature: &str) -> Result<Event, Error> {
	let file = File::open(path)?;
	let contract = Contract::load(file)?;
	let params_start = name_or_signature.find('(');

	match params_start {
		// It's a signature.
		Some(params_start) => {
			let name = &name_or_signature[..params_start];
			let signature = hash_signature(name_or_signature);
			contract.events_by_name(name)?.iter().find(|event|
				event.signature() == signature
			).cloned().ok_or(Error::InvalidSignature(signature))
		}

		// It's a name.
		None => {
			let events = contract.events_by_name(name_or_signature)?;
			match events.len() {
				0 => unreachable!(),
				1 => Ok(events[0].clone()),
				_ => Err(Error::AmbiguousEventName(name_or_signature.to_string()))
			}
		}
	}
}

fn parse_tokens(params: &[(ParamType, &str)], lenient: bool) -> Result<Vec<Token>, Error> {
	params.iter()
		.map(|&(ref param, value)| match lenient {
			true => LenientTokenizer::tokenize(param, value),
			false => StrictTokenizer::tokenize(param, value)
		})
		.collect::<Result<_, _>>()
		.map_err(From::from)
}

fn encode_input(path: &str, name_or_signature: &str, values: &[String], lenient: bool) -> Result<String, Error> {
	let function = load_function(path, name_or_signature)?;

	let params: Vec<_> = function.inputs.iter()
		.map(|param| param.kind.clone())
		.zip(values.iter().map(|v| v as &str))
		.collect();

	let tokens = parse_tokens(&params, lenient)?;
	let result = function.encode_input(&tokens)?;

	Ok(result.to_hex())
}

fn encode_params(params: &[String], lenient: bool) -> Result<String, Error> {
	assert_eq!(params.len() % 2, 0);

	let params = params
		.iter()
		.tuples::<(_, _)>()
		.map(|(x, y)| Reader::read(x).map(|z| (z, y.as_str())))
		.collect::<Result<Vec<_>, _>>()?;

	let tokens = parse_tokens(params.as_slice(), lenient)?;
	let result = encode(&tokens);

	Ok(result.to_hex())
}

<<<<<<< HEAD
fn decode_call_output(path: &str, function: &str, data: &str) -> Result<String, Error> {
	let function = load_function(path, function)?;
	let data: Vec<u8> = data.from_hex()?;
=======
fn decode_call_output(path: &str, name_or_signature: &str, data: &str) -> Result<String, Error> {
	let function = load_function(path, name_or_signature)?;
	let data : Vec<u8> = data.from_hex().chain_err(|| "Expected <data> to be hex")?;
>>>>>>> b4ae8966
	let tokens = function.decode_output(&data)?;
	let types = function.outputs;

	assert_eq!(types.len(), tokens.len());

	let result = types.iter()
		.zip(tokens.iter())
		.map(|(ty, to)| format!("{} {}", ty.kind, to))
		.collect::<Vec<String>>()
		.join("\n");

	Ok(result)
}

fn decode_params(types: &[String], data: &str) -> Result<String, Error> {
	let types: Vec<ParamType> = types.iter()
		.map(|s| Reader::read(s))
		.collect::<Result<_, _>>()?;

	let data: Vec<u8> = data.from_hex()?;

	let tokens = decode(&types, &data)?;

	assert_eq!(types.len(), tokens.len());

	let result = types.iter()
		.zip(tokens.iter())
		.map(|(ty, to)| format!("{} {}", ty, to))
		.collect::<Vec<String>>()
		.join("\n");

	Ok(result)
}

fn decode_log(path: &str, name_or_signature: &str, topics: &[String], data: &str) -> Result<String, Error> {
	let event = load_event(path, name_or_signature)?;
	let topics: Vec<Hash> = topics.into_iter()
		.map(|t| t.parse() )
		.collect::<Result<_, _>>()?;
	let data = data.from_hex()?;
	let decoded = event.parse_log((topics, data).into())?;

	let result = decoded.params.into_iter()
		.map(|log_param| format!("{} {}", log_param.name, log_param.value))
		.collect::<Vec<String>>()
		.join("\n");

	Ok(result)
}

fn hash_signature(sig: &str) -> Hash {
    let mut result = [0u8; 32];
    let data = sig.replace(" ", "").into_bytes();
    let mut sponge = Keccak::new_keccak256();
    sponge.update(&data);
    sponge.finalize(&mut result);
    Hash::from_slice(&result)
}

#[cfg(test)]
mod tests {
	use super::execute;

	#[test]
	fn simple_encode() {
		let command = "ethabi encode params -v bool 1".split(" ");
		let expected = "0000000000000000000000000000000000000000000000000000000000000001";
		assert_eq!(execute(command).unwrap(), expected);
	}

	// TODO: parsing negative values is not working
	#[test]
	#[ignore]
	fn int_encode() {
		let command = "ethabi encode paramas -v int256 -2 --lenient".split(" ");
		let expected = "fffffffffffffffffffffffffffffffffffffffffffffffffffffffffffffffe";
		assert_eq!(execute(command).unwrap(), expected);
	}

	#[test]
	fn multi_encode() {
		let command = "ethabi encode params -v bool 1 -v string gavofyork -v bool 0".split(" ");
		let expected = "00000000000000000000000000000000000000000000000000000000000000010000000000000000000000000000000000000000000000000000000000000060000000000000000000000000000000000000000000000000000000000000000000000000000000000000000000000000000000000000000000000000000000096761766f66796f726b0000000000000000000000000000000000000000000000";
		assert_eq!(execute(command).unwrap(), expected);
	}

	#[test]
	fn array_encode() {
		let command = "ethabi encode params -v bool[] [1,0,false]".split(" ");
		let expected = "00000000000000000000000000000000000000000000000000000000000000200000000000000000000000000000000000000000000000000000000000000003000000000000000000000000000000000000000000000000000000000000000100000000000000000000000000000000000000000000000000000000000000000000000000000000000000000000000000000000000000000000000000000000";
		assert_eq!(execute(command).unwrap(), expected);
	}

	#[test]
	fn function_encode_by_name() {
		let command = "ethabi encode function ../res/test.abi foo -p 1".split(" ");
		let expected = "455575780000000000000000000000000000000000000000000000000000000000000001";
		assert_eq!(execute(command).unwrap(), expected);
	}

	#[test]
	fn function_encode_by_signature() {
		let command = "ethabi encode function ../res/test.abi foo(bool) -p 1".split(" ");
		let expected = "455575780000000000000000000000000000000000000000000000000000000000000001";
		assert_eq!(execute(command).unwrap(), expected);
	}

	#[test]
	fn nonexistent_function() {
		// This should fail because there is no function called 'nope' in the ABI
		let command = "ethabi encode function ../res/test.abi nope -p 1".split(" ");
		assert!(execute(command).is_err());
	}

	#[test]
	fn overloaded_function_encode_by_name() {
		// This should fail because there are two definitions of `bar in the ABI
		let command = "ethabi encode function ../res/test.abi bar -p 1".split(" ");
		assert!(execute(command).is_err());
	}

	#[test]
	fn overloaded_function_encode_by_first_signature() {
		let command = "ethabi encode function ../res/test.abi bar(bool) -p 1".split(" ");
		let expected = "6fae94120000000000000000000000000000000000000000000000000000000000000001";
		assert_eq!(execute(command).unwrap(), expected);
	}

	#[test]
	fn overloaded_function_encode_by_second_signature() {
		let command = "ethabi encode function ../res/test.abi bar(string):(uint256) -p 1".split(" ");
		let expected = "d473a8ed0000000000000000000000000000000000000000000000000000000000000020\
						000000000000000000000000000000000000000000000000000000000000000131000000\
						00000000000000000000000000000000000000000000000000000000";
		assert_eq!(execute(command).unwrap(), expected);
	}

	#[test]
	fn simple_decode() {
		let command = "ethabi decode params -t bool 0000000000000000000000000000000000000000000000000000000000000001".split(" ");
		let expected = "bool true";
		assert_eq!(execute(command).unwrap(), expected);
	}

	#[test]
	fn int_decode() {
		let command = "ethabi decode params -t int256 fffffffffffffffffffffffffffffffffffffffffffffffffffffffffffffffe".split(" ");
		let expected = "int256 fffffffffffffffffffffffffffffffffffffffffffffffffffffffffffffffe";
		assert_eq!(execute(command).unwrap(), expected);
	}

	#[test]
	fn multi_decode() {
		let command = "ethabi decode params -t bool -t string -t bool 00000000000000000000000000000000000000000000000000000000000000010000000000000000000000000000000000000000000000000000000000000060000000000000000000000000000000000000000000000000000000000000000000000000000000000000000000000000000000000000000000000000000000096761766f66796f726b0000000000000000000000000000000000000000000000".split(" ");
		let expected =
"bool true
string gavofyork
bool false";
		assert_eq!(execute(command).unwrap(), expected);
	}

	#[test]
	fn array_decode() {
		let command = "ethabi decode params -t bool[] 00000000000000000000000000000000000000000000000000000000000000200000000000000000000000000000000000000000000000000000000000000003000000000000000000000000000000000000000000000000000000000000000100000000000000000000000000000000000000000000000000000000000000000000000000000000000000000000000000000000000000000000000000000000".split(" ");
		let expected = "bool[] [true,false,false]";
		assert_eq!(execute(command).unwrap(), expected);
	}

	#[test]
	fn abi_decode() {
		let command = "ethabi decode function ../res/foo.abi bar 0000000000000000000000000000000000000000000000000000000000000001".split(" ");
		let expected = "bool true";
		assert_eq!(execute(command).unwrap(), expected);
	}

	#[test]
	fn log_decode() {
		let command = "ethabi decode log ../res/event.abi Event -l 0000000000000000000000000000000000000000000000000000000000000001 0000000000000000000000004444444444444444444444444444444444444444".split(" ");
		let expected =
"a true
b 4444444444444444444444444444444444444444";
		assert_eq!(execute(command).unwrap(), expected);
	}

	#[test]
	fn log_decode_signature() {
		let command = "ethabi decode log ../res/event.abi Event(bool,address) -l 0000000000000000000000000000000000000000000000000000000000000001 0000000000000000000000004444444444444444444444444444444444444444".split(" ");
		let expected =
"a true
b 4444444444444444444444444444444444444444";
		assert_eq!(execute(command).unwrap(), expected);
	}

	#[test]
	fn nonexistent_event() {
		// This should return an error because no event 'Nope(bool,address)' exists
		let command = "ethabi decode log ../res/event.abi Nope(bool,address) -l 0000000000000000000000000000000000000000000000000000000000000000 0000000000000000000000004444444444444444444444444444444444444444".split(" ");
		assert!(execute(command).is_err());
	}
}<|MERGE_RESOLUTION|>--- conflicted
+++ resolved
@@ -109,7 +109,7 @@
 
 			contract.functions_by_name(name)?.iter().find(|f| {
 				f.signature() == name_or_signature
-			}).cloned().ok_or(ErrorKind::InvalidFunctionSignature(name_or_signature.to_owned()).into())
+			}).cloned().ok_or(Error::InvalidFunctionSignature(name_or_signature.to_owned()))
 		},
 
 		// It's a name
@@ -118,7 +118,7 @@
 			match functions.len() {
 				0 => unreachable!(),
 				1 => Ok(functions[0].clone()),
-				_ => Err(ErrorKind::AmbiguousFunctionName(name_or_signature.to_owned()).into())
+				_ => Err(Error::AmbiguousFunctionName(name_or_signature.to_owned()))
 			}
 		},
 	}
@@ -190,15 +190,9 @@
 	Ok(result.to_hex())
 }
 
-<<<<<<< HEAD
-fn decode_call_output(path: &str, function: &str, data: &str) -> Result<String, Error> {
-	let function = load_function(path, function)?;
-	let data: Vec<u8> = data.from_hex()?;
-=======
 fn decode_call_output(path: &str, name_or_signature: &str, data: &str) -> Result<String, Error> {
 	let function = load_function(path, name_or_signature)?;
-	let data : Vec<u8> = data.from_hex().chain_err(|| "Expected <data> to be hex")?;
->>>>>>> b4ae8966
+	let data: Vec<u8> = data.from_hex()?;
 	let tokens = function.decode_output(&data)?;
 	let types = function.outputs;
 
